--- conflicted
+++ resolved
@@ -271,15 +271,12 @@
             createPlugin(plugins, powerbi.visuals.plugins.slicer, () => new Slicer({
                 behavior: new SlicerWebBehavior(),
             }));
-<<<<<<< HEAD
-            // Histogram
-            createPlugin(plugins, powerbi.visuals.plugins.histogram, () => new Histogram());
-=======
             // Radar Chart
             createPlugin(plugins, powerbi.visuals.plugins.radarChart, () => new samples.RadarChart({
                 animator: new BaseAnimator()
             }));
->>>>>>> d7fd6a17
+            // Histogram
+            createPlugin(plugins, powerbi.visuals.plugins.histogram, () => new Histogram());
         }
 
         export class MinervaVisualPluginService extends VisualPluginService {
